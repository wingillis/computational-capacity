--- conflicted
+++ resolved
@@ -171,11 +171,7 @@
     """
     def __init__(
         self,
-<<<<<<< HEAD
         matrices: MatrixContainer | List[MatrixContainer],
-=======
-        matrices: Topology,
->>>>>>> 42192357
         input_dim: int,
         output_dim: int,
         device: str | None = None,
@@ -192,7 +188,7 @@
 class ProgressiveRNN(Network):
     def __init__(
         self,
-        matrices: MatrixContainer,
+        matrices: Topology,
         input_dim: int,
         output_dim: int,
         device: str | None = None,
